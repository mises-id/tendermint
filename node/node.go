--- conflicted
+++ resolved
@@ -225,43 +225,14 @@
 		stateSync = false
 	}
 
-<<<<<<< HEAD
-=======
-	// Create the handshaker, which calls RequestInfo, sets the AppVersion on the state,
-	// and replays any blocks as necessary to sync tendermint with the app.
-	consensusLogger := logger.With("module", "consensus")
-	if !stateSync {
-		if err := doHandshake(stateStore, state, blockStore, genDoc, eventBus, proxyApp, consensusLogger); err != nil {
-			return nil, combineCloseError(err, makeCloser(closers))
-
-		}
-
-		// Reload the state. It will have the Version.Consensus.App set by the
-		// Handshake, and may have other modifications as well (ie. depending on
-		// what happened during block replay).
-		state, err = stateStore.Load()
-		if err != nil {
-			return nil, combineCloseError(
-				fmt.Errorf("cannot load state: %w", err),
-				makeCloser(closers))
-		}
-	}
-
->>>>>>> ca8f0041
 	// Determine whether we should do block sync. This must happen after the handshake, since the
 	// app may modify the validator set, specifying ourself as the only validator.
 	blockSync := cfg.BlockSync.Enable && !onlyValidatorIsUs(state, pubKey)
 
-<<<<<<< HEAD
+	logNodeStartupInfo(state, pubKey, logger, cfg.Mode)
+
 	// TODO: Fetch and provide real options and do proper p2p bootstrapping.
-	nodeInfo, err := makeNodeInfo(config, nodeKey, eventSinks, genDoc, state)
-=======
-	logNodeStartupInfo(state, pubKey, logger, consensusLogger, cfg.Mode)
-
-	// TODO: Fetch and provide real options and do proper p2p bootstrapping.
-	// TODO: Use a persistent peer database.
 	nodeInfo, err := makeNodeInfo(cfg, nodeKey, eventSinks, genDoc, state)
->>>>>>> ca8f0041
 	if err != nil {
 		return nil, combineCloseError(err, makeCloser(closers))
 
@@ -313,16 +284,10 @@
 		sm.BlockExecutorWithMetrics(nodeMetrics.state),
 	)
 
-<<<<<<< HEAD
 	consensusLogger := logger.With("module", "consensus")
-	csReactorShim, csReactor, csState := createConsensusReactor(
-		config, state, blockExec, blockStore, mp, evPool,
-		privValidator, csMetrics, stateSync || blockSync, eventBus,
-=======
 	csReactor, csState, err := createConsensusReactor(
 		cfg, state, blockExec, blockStore, mp, evPool,
 		privValidator, nodeMetrics.consensus, stateSync || blockSync, eventBus,
->>>>>>> ca8f0041
 		peerManager, router, consensusLogger,
 	)
 	if err != nil {
@@ -385,19 +350,6 @@
 		nodeMetrics.statesync,
 	)
 
-<<<<<<< HEAD
-	// add the channel descriptors to the transport
-	// FIXME: This should be removed when the legacy p2p stack is removed and
-	// transports can either be agnostic to channel descriptors or can be
-	// declared in the constructor.
-	transport.AddChannelDescriptors(mpReactorShim.GetChannels())
-	transport.AddChannelDescriptors(bcReactorForSwitch.GetChannels())
-	transport.AddChannelDescriptors(csReactorShim.GetChannels())
-	transport.AddChannelDescriptors(evReactorShim.GetChannels())
-	transport.AddChannelDescriptors(stateSyncReactorShim.GetChannels())
-
-=======
->>>>>>> ca8f0041
 	// Optionally, start the pex reactor
 	//
 	// TODO:
@@ -622,36 +574,9 @@
 
 	// Start the P2P layer
 	n.isListening = true
-<<<<<<< HEAD
-	n.Logger.Info("p2p service", "legacy_enabled", !n.config.P2P.DisableLegacy)
-	if n.config.P2P.DisableLegacy {
-		if err := n.router.Start(); err != nil {
-			return err
-		}
-	} else {
-		// Add private IDs to addrbook to block those peers being added
-		n.addrBook.AddPrivateIDs(strings.SplitAndTrimEmpty(n.config.P2P.PrivatePeerIDs, ",", " "))
-		if err := n.sw.Start(); err != nil {
-			return err
-		}
-
-		// Always connect to persistent peers
-		err = n.sw.DialPeersAsync(strings.SplitAndTrimEmpty(n.config.P2P.PersistentPeers, ",", " "))
-		if err != nil {
-			return fmt.Errorf("could not dial peers from persistent-peers field: %w", err)
-		}
-	}
-
-	// Start the Peer Exhange reactor so we can discover new peers
-	if n.config.P2P.DisableLegacy && n.pexReactorV2 != nil {
-		if err := n.pexReactorV2.Start(); err != nil {
-			return err
-		}
-=======
 
 	if err = n.router.Start(); err != nil {
 		return err
->>>>>>> ca8f0041
 	}
 
 	if n.config.Mode != config.ModeSeed {
@@ -682,13 +607,10 @@
 		}
 	}
 
-<<<<<<< HEAD
-=======
 	if err := n.pexReactor.Start(); err != nil {
 		return err
 	}
 
->>>>>>> ca8f0041
 	// Run state sync
 	// TODO: We shouldn't run state sync if we already have state that has a
 	// LastBlockHeight that is not InitialHeight
