package consensus

import (
	"bufio"
	"bytes"
	"fmt"
	"io"
	"path/filepath"
	"testing"
	"time"

	db "github.com/tendermint/tm-db"

	"github.com/tendermint/tendermint/abci/example/kvstore"
	cfg "github.com/tendermint/tendermint/config"
	tmcon "github.com/tendermint/tendermint/consensus"
	"github.com/tendermint/tendermint/libs/log"
	tmrand "github.com/tendermint/tendermint/libs/rand"
	"github.com/tendermint/tendermint/privval"
	"github.com/tendermint/tendermint/proxy"
	sm "github.com/tendermint/tendermint/state"
	"github.com/tendermint/tendermint/store"
	"github.com/tendermint/tendermint/types"
)

// WALGenerateNBlocks generates a consensus WAL. It does this by spinning up a
// stripped down version of node (proxy app, event bus, consensus state) with a
// persistent kvstore application and special consensus wal instance
// (byteBufferWAL) and waits until numBlocks are created.
// If the node fails to produce given numBlocks, it returns an error.
func WALGenerateNBlocks(t *testing.T, wr io.Writer, numBlocks int) (err error) {
	config := getConfig(t)

	app := kvstore.NewPersistentKVStoreApplication(filepath.Join(config.DBDir(), "wal_generator"))

	logger := log.TestingLogger().With("wal_generator", "wal_generator")
	logger.Info("generating WAL (last height msg excluded)", "numBlocks", numBlocks)

	// ///////////////////////////////////////////////////////////////////////////
	// COPY PASTE FROM node.go WITH A FEW MODIFICATIONS
	// NOTE: we can't import node package because of circular dependency.
	// NOTE: we don't do handshake so need to set state.Version.Consensus.App directly.
	privValidatorKeyFile := config.PrivValidatorKeyFile()
	privValidatorStateFile := config.PrivValidatorStateFile()
	privValidator, err := privval.LoadOrGenFilePV(privValidatorKeyFile, privValidatorStateFile)
	if err != nil {
		return err
	}
	genDoc, err := types.GenesisDocFromFile(config.GenesisFile())
	if err != nil {
		return fmt.Errorf("failed to read genesis file: %w", err)
	}
	blockStoreDB := db.NewMemDB()
	stateDB := blockStoreDB
	stateStore := sm.NewStore(stateDB)
	state, err := sm.MakeGenesisState(genDoc)
	if err != nil {
		return fmt.Errorf("failed to make genesis state: %w", err)
	}
	state.Version.Consensus.App = kvstore.ProtocolVersion
	if err = stateStore.Save(state); err != nil {
		t.Error(err)
	}

	blockStore := store.NewBlockStore(blockStoreDB)

	proxyApp := proxy.NewAppConns(proxy.NewLocalClientCreator(app))
	proxyApp.SetLogger(logger.With("module", "proxy"))
	if err := proxyApp.Start(); err != nil {
		return fmt.Errorf("failed to start proxy app connections: %w", err)
	}
	t.Cleanup(func() {
		if err := proxyApp.Stop(); err != nil {
			t.Error(err)
		}
	})

	eventBus := types.NewEventBus()
	eventBus.SetLogger(logger.With("module", "events"))
	if err := eventBus.Start(); err != nil {
		return fmt.Errorf("failed to start event bus: %w", err)
	}
	t.Cleanup(func() {
		if err := eventBus.Stop(); err != nil {
			t.Error(err)
		}
	})
	mempool := emptyMempool{}
	evpool := sm.EmptyEvidencePool{}
	blockExec := sm.NewBlockExecutor(stateStore, log.TestingLogger(), proxyApp.Consensus(), mempool, evpool)
	consensusState := NewState(config.Consensus, state.Copy(),
		blockExec, blockStore, mempool, evpool, map[uint64]Misbehavior{})
	consensusState.SetLogger(logger)
	consensusState.SetEventBus(eventBus)
	if privValidator != nil {
		consensusState.SetPrivValidator(privValidator)
	}
	// END OF COPY PASTE
	// ///////////////////////////////////////////////////////////////////////////

	// set consensus wal to buffered WAL, which will write all incoming msgs to buffer
	numBlocksWritten := make(chan struct{})
	wal := newByteBufferWAL(logger, NewWALEncoder(wr), uint64(numBlocks), numBlocksWritten)
	// see wal.go#103
	if err := wal.Write(tmcon.EndHeightMessage{Height: 0}); err != nil {
		t.Error(err)
	}

	consensusState.wal = wal

	if err := consensusState.Start(); err != nil {
		return fmt.Errorf("failed to start consensus state: %w", err)
	}

	select {
	case <-numBlocksWritten:
		if err := consensusState.Stop(); err != nil {
			t.Error(err)
		}
		return nil
	case <-time.After(1 * time.Minute):
		if err := consensusState.Stop(); err != nil {
			t.Error(err)
		}
		return fmt.Errorf("waited too long for tendermint to produce %d blocks (grep logs for `wal_generator`)", numBlocks)
	}
}

// WALWithNBlocks returns a WAL content with numBlocks.
func WALWithNBlocks(t *testing.T, numBlocks int) (data []byte, err error) {
	var b bytes.Buffer
	wr := bufio.NewWriter(&b)

	if err := WALGenerateNBlocks(t, wr, numBlocks); err != nil {
		return []byte{}, err
	}

	wr.Flush()
	return b.Bytes(), nil
}

func randPort() int {
	// returns between base and base + spread
	base, spread := 20000, 20000
	return base + tmrand.Intn(spread)
}

func makeAddrs() (string, string, string) {
	start := randPort()
	return fmt.Sprintf("tcp://127.0.0.1:%d", start),
		fmt.Sprintf("tcp://127.0.0.1:%d", start+1),
		fmt.Sprintf("tcp://127.0.0.1:%d", start+2)
}

// getConfig returns a config for test cases
func getConfig(t *testing.T) *cfg.Config {
	c := cfg.ResetTestRoot(t.Name())

	// and we use random ports to run in parallel
	tm, rpc, grpc := makeAddrs()
	c.P2P.ListenAddress = tm
	c.RPC.ListenAddress = rpc
	c.RPC.GRPCListenAddress = grpc
	return c
}

// byteBufferWAL is a WAL which writes all msgs to a byte buffer. Writing stops
// when the heightToStop is reached. Client will be notified via
// signalWhenStopsTo channel.
type byteBufferWAL struct {
	enc               *WALEncoder
	stopped           bool
	heightToStop      uint64
	signalWhenStopsTo chan<- struct{}

	logger log.Logger
}

// needed for determinism
var fixedTime, _ = time.Parse(time.RFC3339, "2017-01-02T15:04:05Z")

func newByteBufferWAL(logger log.Logger, enc *WALEncoder, nBlocks uint64, signalStop chan<- struct{}) *byteBufferWAL {
	return &byteBufferWAL{
		enc:               enc,
		heightToStop:      nBlocks,
		signalWhenStopsTo: signalStop,
		logger:            logger,
	}
}

// Save writes message to the internal buffer except when heightToStop is
// reached, in which case it will signal the caller via signalWhenStopsTo and
// skip writing.
func (w *byteBufferWAL) Write(m tmcon.WALMessage) error {
	if w.stopped {
		w.logger.Debug("WAL already stopped. Not writing message", "msg", m)
		return nil
	}

	if endMsg, ok := m.(tmcon.EndHeightMessage); ok {
		w.logger.Debug("WAL write end height message", "height", endMsg.Height, "stopHeight", w.heightToStop)
		if endMsg.Height == w.heightToStop {
			w.logger.Debug("Stopping WAL at height", "height", endMsg.Height)
			w.signalWhenStopsTo <- struct{}{}
			w.stopped = true
			return nil
		}
	}

	w.logger.Debug("WAL Write Message", "msg", m)
	err := w.enc.Encode(&tmcon.TimedWALMessage{Time: fixedTime, Msg: m})
	if err != nil {
		panic(fmt.Sprintf("failed to encode the msg %v", m))
	}

	return nil
}

func (w *byteBufferWAL) WriteSync(m tmcon.WALMessage) error {
	return w.Write(m)
}

func (w *byteBufferWAL) FlushAndSync() error { return nil }

func (w *byteBufferWAL) SearchForEndHeight(
<<<<<<< HEAD
	height uint64,
	options *WALSearchOptions) (rd io.ReadCloser, found bool, err error) {
=======
	height int64,
	options *tmcon.WALSearchOptions) (rd io.ReadCloser, found bool, err error) {
>>>>>>> 79ff92f5
	return nil, false, nil
}

func (w *byteBufferWAL) Start() error { return nil }
func (w *byteBufferWAL) Stop() error  { return nil }
func (w *byteBufferWAL) Wait()        {}<|MERGE_RESOLUTION|>--- conflicted
+++ resolved
@@ -223,13 +223,8 @@
 func (w *byteBufferWAL) FlushAndSync() error { return nil }
 
 func (w *byteBufferWAL) SearchForEndHeight(
-<<<<<<< HEAD
 	height uint64,
-	options *WALSearchOptions) (rd io.ReadCloser, found bool, err error) {
-=======
-	height int64,
 	options *tmcon.WALSearchOptions) (rd io.ReadCloser, found bool, err error) {
->>>>>>> 79ff92f5
 	return nil, false, nil
 }
 
